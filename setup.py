--- conflicted
+++ resolved
@@ -8,11 +8,7 @@
             'pylibmc', 'metlog-py']
 
 setup(name='tokenserver',
-<<<<<<< HEAD
-      version='0.8.2',
-=======
-      version='0.9',
->>>>>>> 07484635
+      version='0.8.3',
       packages=find_packages(),
       include_package_data=True,
       zip_safe=False,
