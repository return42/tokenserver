import os
import json
import sys
import traceback
import time

from tokenserver import logger
from tokenserver.crypto.master import PROTOBUF_CLASSES

from browserid._m2_monkeypatch import DSA as _DSA
from browserid._m2_monkeypatch import RSA as _RSA
from browserid import jwt
from browserid.certificates import CertificatesManager
from browserid.tests.support import fetch_public_key

from tokenlib.utils import HKDF
import hashlib

from M2Crypto import BIO
import pylibmc


class MemcacheClient(pylibmc.Client):

    def __init__(self, *args, **kwargs):
        self.ttl = kwargs.pop('ttl', 0)
        super(MemcacheClient, self).__init__(*args, **kwargs)

    def set(self, key, value, time=None, *args, **kwargs):
        if time is None:
            time = self.ttl     # NOQA
        return super(MemcacheClient, self).set(str(key), value, time, *args,
                                               **kwargs)


class ExpiredValue(KeyError):
    pass


class TTLedDict(dict):
    """A simple TTLed in memory cache.

    :param ttl: the time-to-leave for records, in seconds.
                The cache will return an ExpiredValue once the TTL is over for
                its records, and remove the items from its cache.

                A ttl of 0 means the record never expires.
    """

    def __init__(self, ttl):
        self.ttl = ttl
        super(TTLedDict, self).__init__()

    def __setitem__(self, key, value):
        return super(TTLedDict, self).__setitem__(key, (time.time(), value))

    def __getitem__(self, key):
        insert_date, value = super(TTLedDict, self).__getitem__(key)
        if insert_date != 0 and insert_date + self.ttl < time.time():
            # if the ttl is expired, remove the key from the cache and return a
            # key error
            del self[key]
            raise ExpiredValue(key)
        return value

    def set_ttl(self, key, ttl):
        _, value = super(TTLedDict, self).__getitem__(key)
        super(TTLedDict, self).__setitem__(key, (ttl, value))


class CertificatesManagerWithCache(CertificatesManager):

    def __init__(self, memory=None, memcache=None, loadtest_mode=False):
        """If the loadtest mode is set, when looking for loadtest.local, the
        certificate bundled in browserid.tests.support will be returned instead
        of failing.

        setting :param memory: or :param memcache: to False will cause the
        certificates manager to not use them

        :param memory: the dict to use for in-memory cache
        :param memcache: the memcache instance, already configured.
        """
        if memory is None:
            memory = TTLedDict(60 * 10)  # TTL of 10 minutes for the certs

        if memcache is None:
            memcache = False

        self.memory = memory
        self.memcache = memcache

        if loadtest_mode is True:
            self.memory['loadtest.local'] = fetch_public_key('loadtest.local')
            self.memory.set_ttl('loadtest.local', 0)  # never expire

    def __getitem__(self, hostname):
        """Get the certificate for the given hostname.

        If the certificate is not already in memory, try to get it in the
        shared memcache. If it's not in the the memcache, download it and store
        it both in memory and in the memcache.
        """
        hostname = str(hostname)
        if self.memory and hostname in self.memory:
            return self.memory[hostname]
        else:
            # try to get the key from memcache if it doesn't exist in memory
            if self.memcache and hostname in self.memcache:
                key = self.memcache.get(hostname)
                self.memory[hostname] = key
                return key
            else:
                # it doesn't exist in memcache either, so let's get it from
                # the issuer host.
                key = self.fetch_public_key(hostname)
                if self.memcache is not False:
                    self.memcache[hostname] = key
                if self.memory is not False:
                    self.memory[hostname] = key
                return key


def get_crypto_obj(algo, filename=None, key=None):
    if filename is None and key is None:
        raise ValueError('you need to specify either filename or key')

    if key is not None:
        bio = BIO.MemoryBuffer(str(key))
    else:
        bio = BIO.openfile(filename)

    # we can know what's the algorithm used thanks to the filename
    if algo.startswith('RS'):
        obj = _RSA.load_pub_key_bio(bio)
    elif algo.startswith('DS'):
        obj = _DSA.load_pub_key_bio(bio)
    else:
        raise ValueError('unknown algorithm')
    return obj


def get_certificate(algo, filename=None, key=None):
    obj = get_crypto_obj(algo, filename, key)
    cls = getattr(jwt, '%sKey' % algo)
    return cls(obj=obj)


def get_certificate_manager(loadtest_mode=False):
    """look at the environment variables and return an appropritatly configured
    certificate manager.
    """
    mc_host = os.environ.get('MEMCACHE_HOST', None)
    if mc_host is not None:
        mc_ttl = int(os.environ['MEMCACHE_TTL'])
        memcache = MemcacheClient((mc_host,), ttl=mc_ttl)
    else:
        memcache = False

    mem_ttl = int(os.environ['MEMORY_TTL'])
    memory = TTLedDict(ttl=mem_ttl)

    return CertificatesManagerWithCache(
        loadtest_mode=loadtest_mode,
        memory=memory,
        memcache=memcache)


class CryptoWorker(object):

    def __init__(self, loadtest_mode=False, certs=None):
        logger.info('starting a crypto worker')
        if certs is None:
            certs = get_certificate_manager(loadtest_mode=loadtest_mode)
        self.certs = certs

    def __call__(self, job):
        """proxy to the functions exposed by the worker"""
        logger.info('worker called with the message %s' % job)
        function_id, serialized_data = job.data.split('::', 1)
        req_cls, resp_cls = PROTOBUF_CLASSES[function_id]
        obj = req_cls()
        try:
<<<<<<< HEAD
            function_id, serialized_data = job.data.split('::', 1)
            obj = PROTOBUF_CLASSES[function_id]()
            obj.ParseFromString(serialized_data)
            data = {}
            for field, value in obj.ListFields():
                data[field.name] = value

        except ValueError:
            raise ValueError('could not parse data')

        if not hasattr(self, function_id):
            raise ValueError('the function does not exists')

        res = getattr(self, function_id)(**data)
        return Response(value=res).SerializeToString()
=======
            try:
                obj.ParseFromString(serialized_data)
                data = {}
                for field, value in obj.ListFields():
                    data[field.name] = value

            except ValueError:
                raise ValueError('could not parse data')

            if not hasattr(self, function_id):
                raise ValueError('the function does not exists')

            res = getattr(self, function_id)(**data)
            return resp_cls(value=res).SerializeToString()
        except Exception as e:
            exc_type, exc_value, exc_traceback = sys.exc_info()
            exc = traceback.format_tb(exc_traceback)
            exc.insert(0, str(e))
            return resp_cls(error='\n'.join(exc)).SerializeToString()
>>>>>>> a85c38a5

    def error(self, message):
        """returns an error message"""
        raise Exception(message)

    def check_signature(self, hostname, signed_data, signature, algorithm):
        try:
            data = self.certs[hostname]
        except KeyError:
            self.error('unknown hostname "%s"' % hostname)

        cert = jwt.load_key(algorithm, data)
        return cert.verify(signed_data, signature)

    def check_signature_with_cert(self, cert, signed_data, signature,
                                  algorithm):
        data = json.loads(cert)
        cert = jwt.load_key(algorithm, data)
        return cert.verify(signed_data, signature)

    def derivate_key(self, ikm, salt, info, l, hashmod):
        hashmod = getattr(hashlib, hashmod)
        derivated = HKDF(ikm.decode("hex"), salt.decode("hex"),
                         info.decode("hex"), l, hashmod)
        return derivated.encode("hex")


_class = None


def crypto_worker(job):
    global _class
    if _class is None:
        _class = CryptoWorker()
    return _class(job)<|MERGE_RESOLUTION|>--- conflicted
+++ resolved
@@ -1,7 +1,5 @@
 import os
 import json
-import sys
-import traceback
 import time
 
 from tokenserver import logger
@@ -180,44 +178,20 @@
         function_id, serialized_data = job.data.split('::', 1)
         req_cls, resp_cls = PROTOBUF_CLASSES[function_id]
         obj = req_cls()
+
+        if not hasattr(self, function_id):
+            raise ValueError('the function does not exists')
+
         try:
-<<<<<<< HEAD
-            function_id, serialized_data = job.data.split('::', 1)
-            obj = PROTOBUF_CLASSES[function_id]()
             obj.ParseFromString(serialized_data)
             data = {}
             for field, value in obj.ListFields():
                 data[field.name] = value
-
         except ValueError:
             raise ValueError('could not parse data')
 
-        if not hasattr(self, function_id):
-            raise ValueError('the function does not exists')
-
         res = getattr(self, function_id)(**data)
-        return Response(value=res).SerializeToString()
-=======
-            try:
-                obj.ParseFromString(serialized_data)
-                data = {}
-                for field, value in obj.ListFields():
-                    data[field.name] = value
-
-            except ValueError:
-                raise ValueError('could not parse data')
-
-            if not hasattr(self, function_id):
-                raise ValueError('the function does not exists')
-
-            res = getattr(self, function_id)(**data)
-            return resp_cls(value=res).SerializeToString()
-        except Exception as e:
-            exc_type, exc_value, exc_traceback = sys.exc_info()
-            exc = traceback.format_tb(exc_traceback)
-            exc.insert(0, str(e))
-            return resp_cls(error='\n'.join(exc)).SerializeToString()
->>>>>>> a85c38a5
+        return resp_cls(value=res).SerializeToString()
 
     def error(self, message):
         """returns an error message"""
